--- conflicted
+++ resolved
@@ -45,7 +45,6 @@
 	vaName1        = "va-test-1"
 	vaName2        = "va-test-2"
 
-	forced client.GracePeriodSeconds = 0
 	// intervals
 	timeoutDeletion  = 2 * time.Second // this timeout is used after all the other steps have finished successfully
 	timeoutFinalizer = 1 * time.Second
@@ -157,34 +156,19 @@
 
 			It("should have finalizer, taint, while the two VAs and one pod will be deleted", func() {
 				By("Searching for remediation taint")
-<<<<<<< HEAD
 				Eventually(func(g Gomega) {
 					g.Expect(k8sClient.Get(context.Background(), client.ObjectKey{Name: workerNode}, node)).To(Succeed())
 					g.Expect(k8sClient.Get(context.Background(), client.ObjectKey{Name: workerNode, Namespace: defaultNamespace}, underTestFAR)).To(Succeed())
 					g.Expect(storedCommand).To(ConsistOf([]string{"fence_ipmilan", "--lanplus", "--password=password", "--username=admin", "--action=reboot", "--ip=192.168.111.1", "--ipport=6233"}))
 					g.Expect(utils.TaintExists(node.Spec.Taints, &farNoExecuteTaint)).To(BeTrue(), "remediation taint should exist")
 				}, timeoutFinalizer, pollInterval).Should(Succeed())
-=======
-				nodeKey = client.ObjectKey{Name: workerNode}
-				farNamespacedName = client.ObjectKey{Name: workerNode, Namespace: defaultNamespace}
-				Eventually(func(g Gomega) bool {
-					g.Expect(k8sClient.Get(context.Background(), nodeKey, node)).To(Succeed())
-					g.Expect(k8sClient.Get(context.Background(), farNamespacedName, underTestFAR)).To(Succeed())
-					res, _ := cliCommandsEquality(underTestFAR)
-					return utils.TaintExists(node.Spec.Taints, &farNoExecuteTaint) && res
-				}, timeoutFinalizer, pollInterval).Should(BeTrue(), "taint should be added, and command format is correct")
->>>>>>> c75898b5
 
 				// If taint was added, then definitely the finalizer was added as well
 				By("Having a finalizer if we have a remediation taint")
 				Expect(controllerutil.ContainsFinalizer(underTestFAR, v1alpha1.FARFinalizer)).To(BeTrue())
 
 				By("Not having any test pod")
-<<<<<<< HEAD
-				checkPodIsNotFound(testPodName, true)
-=======
 				verifyPodDeleted(testPodName)
->>>>>>> c75898b5
 
 				By("Verifying correct conditions for successful remediation")
 				Expect(underTestFAR.Status.LastUpdateTime).ToNot(BeNil())
@@ -202,17 +186,9 @@
 
 			It("should not have a finalizer nor taint, while the two VAs and one pod will remain", func() {
 				By("Not finding a matching node to FAR CR's name")
-<<<<<<< HEAD
 				Expect(k8sClient.Get(context.Background(), client.ObjectKey{Name: underTestFAR.Name}, node)).To(Not(Succeed()))
 
 				By("Not having finalizer")
-=======
-				nodeKey = client.ObjectKey{Name: underTestFAR.Name}
-				Expect(k8sClient.Get(context.Background(), nodeKey, node)).To(Not(Succeed()))
-
-				By("Not having finalizer")
-				farNamespacedName = client.ObjectKey{Name: underTestFAR.Name, Namespace: defaultNamespace}
->>>>>>> c75898b5
 				Consistently(func(g Gomega) bool {
 					g.Expect(k8sClient.Get(context.Background(), client.ObjectKey{Name: underTestFAR.Name, Namespace: defaultNamespace}, underTestFAR)).To(Succeed())
 					return controllerutil.ContainsFinalizer(underTestFAR, v1alpha1.FARFinalizer)
@@ -223,11 +199,7 @@
 				Expect(utils.TaintExists(node.Spec.Taints, &farNoExecuteTaint)).To(BeFalse())
 
 				By("Still having one test pod")
-<<<<<<< HEAD
-				checkPodIsNotFound(testPodName, false)
-=======
 				verifyPodExists(testPodName)
->>>>>>> c75898b5
 
 				By("Verifying correct conditions for unsuccessful remediation")
 				Expect(underTestFAR.Status.LastUpdateTime).ToNot(BeNil())
@@ -322,7 +294,7 @@
 					}, timeoutFinalizer, pollInterval).Should(Succeed())
 
 					By("Still having one test pod")
-					checkPodIsNotFound(testPodName, false)
+					verifyPodExists(testPodName)
 
 					By("Expected number of retries")
 					Eventually(func() int {
@@ -355,7 +327,7 @@
 					}, timeoutFinalizer, pollInterval).Should(Succeed())
 
 					By("Still having one test pod")
-					checkPodIsNotFound(testPodName, false)
+					verifyPodExists(testPodName)
 
 					By("Context timeout occurred")
 					Eventually(func() bool {
@@ -457,12 +429,6 @@
 	key := client.ObjectKeyFromObject(pod)
 	if err := k8sClient.Get(context.Background(), key, podTest); err == nil {
 		log.Info("Cleanup: clean pod", "pod name", podTest.Name)
-<<<<<<< HEAD
-=======
-		Expect(k8sClient.Delete(context.Background(), podTest, forced)).To(Succeed())
-	}
-}
->>>>>>> c75898b5
 
 		// Delete the resource immediately
 		deletionOptions := &client.DeleteOptions{GracePeriodSeconds: new(int64)}
@@ -471,33 +437,21 @@
 	}
 }
 
-<<<<<<< HEAD
-func checkPodIsNotFound(podName string, expected bool) {
-=======
-// verifyPodDeleted verifies whether the pod no longer exist for successful FAR CR
+// verifyPodDeleted verifies whether the pod no longer exists for successful FAR CR
 func verifyPodDeleted(podName string) {
 	pod := &corev1.Pod{}
->>>>>>> c75898b5
 	podKey := client.ObjectKey{
 		Namespace: defaultNamespace,
 		Name:      podName,
 	}
-<<<<<<< HEAD
-
-	ConsistentlyWithOffset(1, func() bool {
-		pod := &corev1.Pod{}
-		err := k8sClient.Get(context.Background(), podKey, pod)
-		return apierrors.IsNotFound(err)
-	}, timeoutDeletion, pollInterval).Should(Equal(expected))
-=======
 	EventuallyWithOffset(1, func() bool {
 		err := k8sClient.Get(context.Background(), podKey, pod)
 		return apierrors.IsNotFound(err)
 	}, timeoutDeletion, pollInterval).Should(BeTrue())
-	log.Info("Pod is no longer exist", "pod", podName)
-}
-
-// verifyPodExists verifies whether the pod exist and was not deleted
+	log.Info("Pod does not longer exist", "pod", podName)
+}
+
+// verifyPodExists verifies whether the pod exists and was not deleted
 func verifyPodExists(podName string) {
 	pod := &corev1.Pod{}
 	podKey := client.ObjectKey{
@@ -508,8 +462,7 @@
 		err := k8sClient.Get(context.Background(), podKey, pod)
 		return apierrors.IsNotFound(err)
 	}, timeoutDeletion, pollInterval).Should(BeFalse())
-	log.Info("Pod exist", "pod", podName)
->>>>>>> c75898b5
+	log.Info("Pod exists", "pod", podName)
 }
 
 // verifyStatusCondition checks if the status condition is not set, and if it is set then it has an expected value
